Version 1.3.1 (unreleased)
--------------
* Added "assets" to the script bindings so that model scripts can load
    model-relative assets. Useful for swapping/flipping textures in
    materials, etc..  These assets are also automatically added as
    model dependencies and copied to the target as relevant.
* Fixed a few places where AssetKey.toString() was used where AssetKey.getName()
    is more appropriate.  Prior to this change, texture dependencies with
    non-standard texture key properties would fail to copy during conversion
    because "myTexture.png (flipped)" is not a real file.
* Modified the ModelInfo "model" script API to allow easily adding new
    dependencies that will be copied during conversion.
* Added Convert.addModelProcessor() to allow embedding application to
    add custom model processors.
* Added a "log" binding for scripts that logs to their script name appended
    to "script.".
* Added ModelScript.set/getBinding for setting script binding variables
    from embedding applications.
<<<<<<< HEAD
* Added ModelInfo.markSharedAsset() to mark assets that should not be copied
    to the target directory as part of writing the final model.

=======
* Made AssetReader reusable by exposing AssetReader.setAssetRoot() method. 
    Convert now uses the same AssetReader and AssetManager and will just reset
    the asset root path when required instead of creating a new one. This fixes
    a memory leak issue that was happening because of native memory allocated
    with previous asset manager instances was not being released properly for
    some reason and was leading to an OutOfMemoryError in embedding applications.
>>>>>>> ad52c772

Version 1.3.0 (latest)
--------------
* Upgraded gradle to 7.4.2 and published to maven central.
* Modified BuildInfo to load a jmec.build.date properties file in addition
    to the normal git.properties.  Newer versions of the git properties plugin
    seem to no longer provide a build.time.


Version 1.2.0
--------------
* Fixed AssedReader to use canonical path instead of absolute path
    because sometimes paths weren't fully resolved and it confused
    the 'localized path' detection.
* Modified Convert to keep a list of ModelScripts instead of just
    script names.  Makes it easier to manage scripts in embedded
    applications.
* Modified ModelScript to be able to take the loaded script String
    on the constructor.
* Modified ModelScript so that it can return its script name.
* Added support for extracting subgraphs into separate j3o files
    linked into the main model with an AssetLinkNode.
    see: ModelInfo.extractSubmodel()
* Fixed an issue where the custom extras loader was not being used
    for GLB files.
* JmecNode for attaching an auto-updating JmeConverted asset to your
    scene that live-updates when the source model changes.


Version 1.1.1
--------------
* Modified to default -sourceRoot to the current directory if not
    specified.
* Fixed an issue saving J3o files that had GLTF imported user-data
    that was not strings.  During import, these are now specifically
    converted to Double or are treated as String if they are nested
    in such a way that JME does not support.


Version 1.1.0
--------------
* Added support for GLTF extensions as user-added data on the
    Spatial.  Includes support for all JSON primitives as well
    as Lists and Maps.
* Added a 'u' option to the -probe to show the user-added data
    of a converted model.


Version 1.0.0
--------------
* Initial release, includes:
    * asset copying and rehoming
    * model script processors for groovy, javascript, etc.
    * model probing options
    * optional material generation

<|MERGE_RESOLUTION|>--- conflicted
+++ resolved
@@ -16,18 +16,14 @@
     to "script.".
 * Added ModelScript.set/getBinding for setting script binding variables
     from embedding applications.
-<<<<<<< HEAD
-* Added ModelInfo.markSharedAsset() to mark assets that should not be copied
-    to the target directory as part of writing the final model.
-
-=======
-* Made AssetReader reusable by exposing AssetReader.setAssetRoot() method. 
+* Made AssetReader reusable by exposing AssetReader.setAssetRoot() method.
     Convert now uses the same AssetReader and AssetManager and will just reset
     the asset root path when required instead of creating a new one. This fixes
     a memory leak issue that was happening because of native memory allocated
     with previous asset manager instances was not being released properly for
     some reason and was leading to an OutOfMemoryError in embedding applications.
->>>>>>> ad52c772
+* Added ModelInfo.markSharedAsset() to mark assets that should not be copied
+    to the target directory as part of writing the final model.
 
 Version 1.3.0 (latest)
 --------------
